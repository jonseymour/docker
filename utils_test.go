--- conflicted
+++ resolved
@@ -87,15 +87,9 @@
 	return eng
 }
 
-<<<<<<< HEAD
-	config := &DaemonConfig{
-		Root:        root,
-		AutoRestart: false,
-=======
 func newTestDirectory(templateDir string) (dir string, err error) {
 	if globalTestID == "" {
 		globalTestID = GenerateID()[:4]
->>>>>>> 8d6df3a7
 	}
 	prefix := fmt.Sprintf("docker-test%s-%s-", globalTestID, getCallerName(2))
 	if prefix == "" {
